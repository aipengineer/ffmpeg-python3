--- conflicted
+++ resolved
@@ -119,23 +119,17 @@
 
     kwargs = copy.copy(node.kwargs)
     filename = kwargs.pop('filename')
-<<<<<<< HEAD
     if 'format' in kwargs:
         args += ['-f', kwargs.pop('format')]
     if 'video_bitrate' in kwargs:
         args += ['-b:v', str(kwargs.pop('video_bitrate'))]
     if 'audio_bitrate' in kwargs:
         args += ['-b:a', str(kwargs.pop('audio_bitrate'))]
-=======
-    fmt = kwargs.pop('format', None)
-    if fmt:
-        args += ['-f', fmt]
     if 'video_size' in kwargs:
         video_size = kwargs.pop('video_size')
         if not isinstance(video_size, basestring) and isinstance(video_size, collections.Iterable):
             video_size = '{}x{}'.format(video_size[0], video_size[1])
         args += ['-video_size', video_size]
->>>>>>> 1681e8c8
     args += _convert_kwargs_to_cmd_line_args(kwargs)
     args += [filename]
     return args
